# Optimized for GitHub Codespaces - Quick startup, demo-ready
# This compose file starts all 6 ChronoGuard services + workspace container

services:
  # Workspace service for Codespaces
  workspace:
    image: mcr.microsoft.com/devcontainers/base:ubuntu
    volumes:
      - .:/workspace:cached
    command: tail -f /dev/null
    environment:
      - CHRONOGUARD_API_URL=http://chronoguard-api:8000
      - CHRONOGUARD_DASHBOARD_URL=http://chronoguard-dashboard:80
      - CHRONOGUARD_PROXY_URL=http://chronoguard-proxy:8080
    networks:
      - chronoguard
    depends_on:
      chronoguard-proxy:
        condition: service_started
      chronoguard-api:
        condition: service_started
      chronoguard-dashboard:
        condition: service_started

  # 1. Envoy Forward Proxy
  chronoguard-proxy:
    image: envoyproxy/envoy:v1.28-latest
    container_name: chronoguard-proxy
    restart: unless-stopped
    ports:
      - "8080:8080"  # Forward proxy (agents connect here)
      - "9901:9901"  # Admin interface
    volumes:
      - ./configs/envoy/envoy.yaml:/etc/envoy/envoy.yaml:ro
      - ./playground/demo-certs:/etc/envoy/certs:ro
    depends_on:
      chronoguard-policy-engine:
        condition: service_started
    networks:
      - chronoguard

  # 2. OPA Policy Engine
  chronoguard-policy-engine:
    image: openpolicyagent/opa:latest-envoy
    container_name: chronoguard-policy-engine
    restart: unless-stopped
    ports:
      - "8181:8181"  # HTTP API
      - "9192:9192"  # gRPC ext_authz
    environment:
      - CHRONOGUARD_API_URL=http://chronoguard-api:8000
      - CHRONOGUARD_API_SECRET=${CHRONOGUARD_INTERNAL_SECRET:-demo-internal-secret}
    volumes:
      - ./configs/opa:/config:ro
    command:
      - run
      - --server
      - --addr=0.0.0.0:8181
      - --set=plugins.envoy_ext_authz_grpc.addr=:9192
      - --set=decision_logs.console=true
      - --config-file=/config/config.yaml
      - /config/policies
    networks:
      - chronoguard

  # 3. ChronoGuard API (FastAPI)
  chronoguard-api:
    build:
      context: .
      dockerfile: backend/Dockerfile
    container_name: chronoguard-api
    restart: unless-stopped
    ports:
      - "8000:8000"
    environment:
      # Database settings (using CHRONOGUARD_DB_ prefix as expected by config.py)
      - CHRONOGUARD_DB_HOST=postgres
      - CHRONOGUARD_DB_PORT=5432
      - CHRONOGUARD_DB_USER=chronoguard
      - CHRONOGUARD_DB_PASSWORD=${CHRONOGUARD_DB_PASSWORD:-demo-password}
      - CHRONOGUARD_DB_DATABASE=chronoguard
      # Redis settings
      - CHRONOGUARD_REDIS_HOST=redis
      - CHRONOGUARD_REDIS_PORT=6379
      # OPA settings
      - OPA_URL=http://chronoguard-policy-engine:8181
      # Security settings
      - CHRONOGUARD_INTERNAL_SECRET=${CHRONOGUARD_INTERNAL_SECRET:-demo-internal-secret}
      - CHRONOGUARD_SECURITY_SECRET_KEY=${CHRONOGUARD_SECURITY_SECRET_KEY:-demo-secret-key-32chars-minimum}
      - CHRONOGUARD_SECURITY_DEMO_MODE_ENABLED=true
      - CHRONOGUARD_SECURITY_DEMO_ADMIN_PASSWORD=${CHRONOGUARD_SECURITY_DEMO_ADMIN_PASSWORD:-chronoguard-admin-2025}
      - CHRONOGUARD_SECURITY_SESSION_COOKIE_SECURE=false
      # Observability
      - OTEL_SDK_DISABLED=true
      - LOG_LEVEL=INFO
    depends_on:
      postgres:
        condition: service_healthy
      redis:
        condition: service_started
    networks:
      - chronoguard
    healthcheck:
      test: ["CMD", "curl", "-f", "http://localhost:8000/health"]
      interval: 15s
      timeout: 5s
      retries: 3

  # 4. Dashboard (Vite/React)
  chronoguard-dashboard:
    build:
      context: ./frontend
      dockerfile: Dockerfile
<<<<<<< HEAD
      # No VITE_API_URL - frontend uses relative URLs and nginx proxies /api/* to backend
=======
>>>>>>> c01699eb
    container_name: chronoguard-dashboard
    restart: unless-stopped
    ports:
      - "3000:80"
    networks:
      - chronoguard
    healthcheck:
      test: ["CMD", "curl", "-f", "http://localhost:80"]
      interval: 30s
      timeout: 5s
      retries: 3

  # 5. PostgreSQL + TimescaleDB
  postgres:
    image: timescale/timescaledb:latest-pg15
    container_name: chronoguard-postgres
    restart: unless-stopped
    ports:
      - "5432:5432"
    environment:
      - POSTGRES_DB=chronoguard
      - POSTGRES_USER=chronoguard
      - POSTGRES_PASSWORD=${CHRONOGUARD_DB_PASSWORD:-demo-password}
      - PGDATA=/var/lib/postgresql/data/pgdata
    volumes:
      - postgres-data:/var/lib/postgresql/data
    networks:
      - chronoguard
    healthcheck:
      test: ["CMD-SHELL", "pg_isready -U chronoguard -d chronoguard"]
      interval: 10s
      timeout: 5s
      retries: 5

  # 6. Redis
  redis:
    image: redis:7.2-alpine
    container_name: chronoguard-redis
    restart: unless-stopped
    ports:
      - "6379:6379"
    command: redis-server --maxmemory 256mb --maxmemory-policy allkeys-lru
    networks:
      - chronoguard
    healthcheck:
      test: ["CMD", "redis-cli", "ping"]
      interval: 10s
      timeout: 3s
      retries: 3

networks:
  chronoguard:
    driver: bridge

volumes:
  postgres-data:
    driver: local<|MERGE_RESOLUTION|>--- conflicted
+++ resolved
@@ -111,10 +111,6 @@
     build:
       context: ./frontend
       dockerfile: Dockerfile
-<<<<<<< HEAD
-      # No VITE_API_URL - frontend uses relative URLs and nginx proxies /api/* to backend
-=======
->>>>>>> c01699eb
     container_name: chronoguard-dashboard
     restart: unless-stopped
     ports:
