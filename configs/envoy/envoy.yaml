# configs/envoy/envoy.yaml

admin:
  address:
    socket_address:
      address: 0.0.0.0
      port_value: 9901

static_resources:
  listeners:
  - name: forward_proxy_listener
    address:
      socket_address:
        address: 0.0.0.0
        port_value: 8080

    filter_chains:
    - filters:
      - name: envoy.filters.network.http_connection_manager
        typed_config:
          "@type": type.googleapis.com/envoy.extensions.filters.network.http_connection_manager.v3.HttpConnectionManager
          stat_prefix: forward_proxy
          codec_type: AUTO

<<<<<<< HEAD
          http_protocol_options:
            allow_absolute_url: true

          upgrade_configs:
          - upgrade_type: CONNECT

=======
          # Enable HTTP CONNECT for HTTPS tunneling
          http_protocol_options:
            allow_absolute_url: true

          # Support CONNECT method upgrades for HTTPS proxying
          upgrade_configs:
          - upgrade_type: CONNECT

          # Route configuration
>>>>>>> 65d1e1d7
          route_config:
            name: forward_proxy_route
            virtual_hosts:
            - name: forward_proxy
              domains: ["*"]
              routes:
              # Handle CONNECT requests for HTTPS tunneling
              - match:
                  connect_matcher: {}
                route:
                  cluster: dynamic_forward_proxy_cluster
                  upgrade_configs:
                  - upgrade_type: CONNECT
                    connect_config: {}
              # Handle regular HTTP requests
              - match:
                  connect_matcher: {}
                route:
                  cluster: dynamic_forward_proxy_cluster
                  upgrade_configs:
                  - upgrade_type: CONNECT
                    connect_config: {}
              - match:
                  prefix: "/"
                route:
                  cluster: dynamic_forward_proxy_cluster

          http_filters:
          - name: envoy.filters.http.ext_authz
            typed_config:
              "@type": type.googleapis.com/envoy.extensions.filters.http.ext_authz.v3.ExtAuthz
              transport_api_version: V3
              grpc_service:
                envoy_grpc:
                  cluster_name: opa_cluster
                timeout: 1s
              with_request_body:
                max_request_bytes: 8192
                allow_partial_message: true
              failure_mode_allow: false
              metadata_context_namespaces:
              - envoy.filters.http.jwt_authn

          - name: envoy.filters.http.dynamic_forward_proxy
            typed_config:
              "@type": type.googleapis.com/envoy.extensions.filters.http.dynamic_forward_proxy.v3.FilterConfig
              dns_cache_config:
                name: dynamic_forward_proxy_cache_config
                dns_lookup_family: V4_ONLY

          - name: envoy.filters.http.router
            typed_config:
              "@type": type.googleapis.com/envoy.extensions.filters.http.router.v3.Router

      transport_socket:
        name: envoy.transport_sockets.tls
        typed_config:
          "@type": type.googleapis.com/envoy.extensions.transport_sockets.tls.v3.DownstreamTlsContext
          require_client_certificate: true
          common_tls_context:
            tls_certificates:
            - certificate_chain:
                filename: /etc/envoy/certs/server-cert.pem
              private_key:
                filename: /etc/envoy/certs/server-key.pem
            validation_context:
              trusted_ca:
                filename: /etc/envoy/certs/ca-cert.pem

  clusters:
  - name: opa_cluster
    type: STRICT_DNS
    typed_extension_protocol_options:
      envoy.extensions.upstreams.http.v3.HttpProtocolOptions:
        "@type": type.googleapis.com/envoy.extensions.upstreams.http.v3.HttpProtocolOptions
        explicit_http_config:
          http2_protocol_options: {}
    load_assignment:
      cluster_name: opa_cluster
      endpoints:
      - lb_endpoints:
        - endpoint:
            address:
              socket_address:
                address: chronoguard-policy-engine
                port_value: 9192
    health_checks:
    - timeout: 1s
      interval: 10s
      unhealthy_threshold: 2
      healthy_threshold: 2
      grpc_health_check: {}

  - name: dynamic_forward_proxy_cluster
    lb_policy: CLUSTER_PROVIDED
    cluster_type:
      name: envoy.clusters.dynamic_forward_proxy
      typed_config:
        "@type": type.googleapis.com/envoy.extensions.clusters.dynamic_forward_proxy.v3.ClusterConfig
        dns_cache_config:
          name: dynamic_forward_proxy_cache_config
          dns_lookup_family: V4_ONLY<|MERGE_RESOLUTION|>--- conflicted
+++ resolved
@@ -22,14 +22,6 @@
           stat_prefix: forward_proxy
           codec_type: AUTO
 
-<<<<<<< HEAD
-          http_protocol_options:
-            allow_absolute_url: true
-
-          upgrade_configs:
-          - upgrade_type: CONNECT
-
-=======
           # Enable HTTP CONNECT for HTTPS tunneling
           http_protocol_options:
             allow_absolute_url: true
@@ -39,7 +31,6 @@
           - upgrade_type: CONNECT
 
           # Route configuration
->>>>>>> 65d1e1d7
           route_config:
             name: forward_proxy_route
             virtual_hosts:
@@ -55,13 +46,6 @@
                   - upgrade_type: CONNECT
                     connect_config: {}
               # Handle regular HTTP requests
-              - match:
-                  connect_matcher: {}
-                route:
-                  cluster: dynamic_forward_proxy_cluster
-                  upgrade_configs:
-                  - upgrade_type: CONNECT
-                    connect_config: {}
               - match:
                   prefix: "/"
                 route:
